from django.shortcuts import render, redirect
from django.contrib import messages
from .models import (
    Fund,
    Source,
    FundCenter,
    CostCenter,
    CostCenterAllocation,
    ForecastAdjustment,
)
from .forms import (
    FundForm,
    SourceForm,
    FundCenterForm,
    CostCenterForm,
    CostCenterAllocationForm,
    ForecastadjustmentForm,
)


def fund_page(request):
    data = Fund.objects.all()
    return render(request, "costcenter/fund-table.html", context={"data": data})


def fund_add(request):
    if request.method == "POST":
        form = FundForm(request.POST)
        if form.is_valid():
            fund = form.save(commit=False)
            fund.fund = fund.fund.upper()
            fund.save()
            return redirect("fund-table")
    else:
        form = FundForm

    return render(request, "costcenter/fund-form.html", {"form": form})


def fund_update(request, pk):
    fund = Fund.objects.get(id=pk)
    form = FundForm(instance=fund)

    if request.method == "POST":
        form = FundForm(request.POST, instance=fund)
        if form.is_valid():
            fund = form.save(commit=False)
            fund.fund = fund.fund.upper()
            fund.save()
            return redirect("funds")

    return render(request, "costcenter/fund-form.html", {"form": form})


def fund_delete(request, pk):
    fund = Fund.objects.get(id=pk)
    if request.method == "POST":
        fund.delete()
        return redirect("fund-table")
    context = {"object": fund, "back": "fund-table"}
    return render(request, "core/delete-object.html", context)


def source_page(request):
    data = Source.objects.all()
    return render(request, "costcenter/source-table.html", context={"sources": data})


def source_add(request):
    if request.method == "POST":
        form = SourceForm(request.POST)
        if form.is_valid():
            obj = form.save(commit=False)
            obj.source = obj.source.upper()
            obj.save()
            return redirect("source-table")
    else:
        form = SourceForm

    return render(request, "costcenter/source-form.html", {"form": form})


<<<<<<< HEAD
def update_source(request, pk):
    source = Source.objects.get(id=pk)
=======
def source_update(request, pk):
    source = Source.objects.pk(pk)
>>>>>>> 9214078e
    form = SourceForm(instance=source)

    if request.method == "POST":
        form = SourceForm(request.POST, instance=source)
        if form.is_valid():
            form.save()
<<<<<<< HEAD
            return redirect("sources")

    return render(request, "costcenters/source_form.html", {"form": form})
=======
            return redirect("source-table")

    return render(request, "costcenter/source-form.html", {"form": form})


def source_delete(request, pk):
    source = Source.objects.pk(pk)
    if request.method == "POST":
        source.delete()
        return redirect("source-table")
    context = {"object": source, "back": "source-table"}
    return render(request, "core/delete-object.html", context)
>>>>>>> 9214078e


def fundcenter_page(request):
    data = FundCenter.objects.all()
    return render(request, "costcenter/fundcenter-table.html", context={"fundcenters": data})


def fundcenter_costcenters(request, pk):
    data = CostCenter.objects.filter(parent=pk)
    return render(request, "costcenter/costcenter-table.html", {"data": data})


def fundcenter_add(request):
    if request.method == "POST":
        form = FundCenterForm(request.POST)
        if form.is_valid():
            obj = form.save(commit=False)
            obj.fundcenter = obj.fundcenter.upper()
            obj.shortname = obj.shortname.upper()
            obj.save()
            return redirect("fundcenter-table")
    else:
        form = FundCenterForm

    return render(request, "costcenter/fundcenter-form.html", {"form": form})


def costcenter_page(request):
    data = CostCenter.objects.all()
    return render(request, "costcenter/costcenter-table.html", context={"data": data})


def costcenter_add(request):
    if request.method == "POST":
        form = CostCenterForm(request.POST)
        if form.is_valid():
            obj = form.save(commit=False)
            obj.costcenter = obj.costcenter.upper()
            obj.shortname = obj.shortname.upper()
            obj.save()
            return redirect("costcenter-table")
    else:
        form = CostCenterForm

    return render(request, "costcenter/costcenter-form.html", {"form": form})


def costcenter_update(request, pk):
    costcenter = CostCenter.objects.pk(pk=pk)
    form = CostCenterForm(instance=costcenter)

    if request.method == "POST":
        form = CostCenterForm(request.POST, instance=costcenter)
        if form.is_valid():
            form.save()
            return redirect("costcenter-page")

    return render(request, "costcenter/costcenter-form.html", {"form": form})


def allocation_page(request):
    data = CostCenterAllocation.objects.all()
    if data.count() == 0:
        messages.info(request, "There are no Allocations.")
    return render(request, "costcenter/allocation-table.html", {"data": data})


def allocation_add(request):
    if request.method == "POST":
        form = CostCenterAllocationForm(request.POST)
        if form.is_valid():
            form = form.save(commit=False)
            form.user = request.user
            form.save()
            return redirect("costcenter-allocation-table")
    else:
        form = CostCenterAllocationForm

    return render(request, "costcenter/allocation-form.html", {"form": form})


def forecast_adjustment_page(request):
    data = ForecastAdjustment.objects.all()
    if data.count() == 0:
        messages.info(request, "There are no forecast adjustment.")
    context = {"data": data}
    return render(request, "costcenter/forecast-adjustment-table.html", context)


# @login_required
def forecast_adjustment_add(request):
    if request.method == "POST":
        form = ForecastadjustmentForm(request.POST)
        if form.is_valid():
            form = form.save(commit=False)
            form.user = request.user
            form.save()
            return redirect("forecast-adjustment-table")
    else:
        form = ForecastadjustmentForm

    return render(request, "costcenter/forecast-adjustment-form.html", {"form": form})


# @login_required
def forecast_adjustment_update(request, pk):
    forecastadjustment = ForecastAdjustment.objects.get(id=pk)
    form = ForecastadjustmentForm(instance=forecastadjustment)

    if request.method == "POST":
        form = ForecastadjustmentForm(request.POST, instance=forecastadjustment)
        if form.is_valid():
            form = form.save(commit=False)
            form.owner = request.user
            form.save()
            return redirect("forecast-adjustment-page")

    return render(request, "costcenter/forecast-adjustment-form.html", {"form": form})


# @login_required
def forecast_adjustment_delete(request, pk):
    item = ForecastAdjustment.objects.get(id=pk)
    if request.method == "POST":
        item.delete()
        return redirect("forecast-adjustment-table")
    context = {"object": item, "back": "forecast-adjustment-table"}
    return render(request, "core/delete_object.html", context)<|MERGE_RESOLUTION|>--- conflicted
+++ resolved
@@ -64,6 +64,7 @@
 def source_page(request):
     data = Source.objects.all()
     return render(request, "costcenter/source-table.html", context={"sources": data})
+    return render(request, "costcenter/source-table.html", context={"sources": data})
 
 
 def source_add(request):
@@ -80,24 +81,14 @@
     return render(request, "costcenter/source-form.html", {"form": form})
 
 
-<<<<<<< HEAD
-def update_source(request, pk):
-    source = Source.objects.get(id=pk)
-=======
 def source_update(request, pk):
     source = Source.objects.pk(pk)
->>>>>>> 9214078e
     form = SourceForm(instance=source)
 
     if request.method == "POST":
         form = SourceForm(request.POST, instance=source)
         if form.is_valid():
             form.save()
-<<<<<<< HEAD
-            return redirect("sources")
-
-    return render(request, "costcenters/source_form.html", {"form": form})
-=======
             return redirect("source-table")
 
     return render(request, "costcenter/source-form.html", {"form": form})
@@ -110,7 +101,6 @@
         return redirect("source-table")
     context = {"object": source, "back": "source-table"}
     return render(request, "core/delete-object.html", context)
->>>>>>> 9214078e
 
 
 def fundcenter_page(request):
