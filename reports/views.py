--- conflicted
+++ resolved
@@ -261,45 +261,48 @@
     )
 
 
-<<<<<<< HEAD
+def capital_forecasting_quarterly(request):
+    fund = capital_project = fy = data = table = ""
+    form_filter = True
+    if len(request.GET):
+        fund = FundManager().get_request(request)
+        capital_project = CapitalProjectManager().get_request(request)
+        fy = int(request.GET.get("fy")) if request.GET.get("fy") else 0
+        quarterly = capitalforecasting.FEARStatusReport(fund, fy, capital_project)
+        quarterly.dataframe()
+        data = quarterly.df.to_json(orient="records")
+        table = quarterly.to_html()
+    else:
+        fy = BftStatus.current.fy()
+
+    initial = {
+        "fund": fund,
+        "capital_project": capital_project,
+        "fy": fy,
+    }
+    form = SearchCapitalQuarterlyForm(initial=initial)
+
+    return render(
+        request,
+        "capital-forecasting-quarterly.html",
+        {
+            "table": table,
+            "form": form,
+            "form_filter": form_filter,
+            "data": data,
+        },
+    )
+
+
 def capital_historical_outlook(request):
     outlook = capitalforecasting.HistoricalOutlookReport("C113", 2021, "C.999999")
     outlook.dataframe()
     data = outlook.df.to_json(orient="records")
-=======
-def capital_forecasting_quarterly(request):
-    fund = capital_project = fy = data = table = ""
-    form_filter = True
-    if len(request.GET):
-        fund = FundManager().get_request(request)
-        capital_project = CapitalProjectManager().get_request(request)
-        fy = int(request.GET.get("fy")) if request.GET.get("fy") else 0
-        quarterly = capitalforecasting.FEARStatusReport(fund, fy, capital_project)
-        quarterly.dataframe()
-        data = quarterly.df.to_json(orient="records")
-        table = quarterly.to_html()
-    else:
-        fy = BftStatus.current.fy()
-
-    initial = {
-        "fund": fund,
-        "capital_project": capital_project,
-        "fy": fy,
-    }
-    form = SearchCapitalQuarterlyForm(initial=initial)
-
->>>>>>> 51d11a7c
     return render(
         request,
         "capital-historical-outlook.html",
         {
-<<<<<<< HEAD
             "table": outlook.to_html(),
-=======
-            "table": table,
-            "form":form,
-            "form_filter":form_filter,
->>>>>>> 51d11a7c
             "data": data,
         },
     )
